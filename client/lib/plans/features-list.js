/**
 * External dependencies
 */
import React from 'react';
import i18n from 'i18n-calypso';
import { invoke } from 'lodash';

/**
 * Internal dependencies
 */
import * as constants from './constants';
import MaterialIcon from 'calypso/components/material-icon';
import ExternalLink from 'calypso/components/external-link';
import ExternalLinkWithTracking from 'calypso/components/external-link/with-tracking';
import { DOMAIN_PRICING_AND_AVAILABLE_TLDS } from 'calypso/lib/url/support';

export const FEATURE_CATEGORIES = {
	[ constants.FEATURE_CATEGORY_SECURITY ]: {
		getSlug: () => constants.FEATURE_CATEGORY_SECURITY,
		getTitle: () => i18n.translate( 'Security' ),
	},
	[ constants.FEATURE_CATEGORY_PERFORMANCE ]: {
		getSlug: () => constants.FEATURE_CATEGORY_PERFORMANCE,
		getTitle: () => i18n.translate( 'Performance' ),
	},
	[ constants.FEATURE_CATEGORY_GROWTH ]: {
		getSlug: () => constants.FEATURE_CATEGORY_GROWTH,
		getTitle: () => i18n.translate( 'Growth' ),
	},
	[ constants.FEATURE_CATEGORY_DESIGN ]: {
		getSlug: () => constants.FEATURE_CATEGORY_DESIGN,
		getTitle: () => i18n.translate( 'Design' ),
	},
	[ constants.FEATURE_CATEGORY_OTHER ]: {
		getSlug: () => constants.FEATURE_CATEGORY_OTHER,
		getTitle: () => i18n.translate( 'Other' ),
	},
};

export const FEATURES_LIST = {
	[ constants.FEATURE_BLANK ]: {
		getSlug: () => constants.FEATURE_BLANK,
		getTitle: () => '',
	},

	[ constants.FEATURE_ALL_FREE_FEATURES_JETPACK ]: {
		getSlug: () => constants.FEATURE_ALL_FREE_FEATURES_JETPACK,
		getTitle: () =>
			i18n.translate( '{{a}}All free features{{/a}}', {
				components: {
					a: (
						<ExternalLinkWithTracking
							href="https://jetpack.com/features/comparison"
							target="_blank"
							tracksEventName="calypso_plan_link_click"
							tracksEventProps={ {
								link_location: 'plan_features_list_item',
								link_slug: constants.FEATURE_ALL_FREE_FEATURES_JETPACK,
							} }
						/>
					),
				},
			} ),
		getDescription: () =>
			i18n.translate( 'Also includes all features offered in the free version of Jetpack.' ),
	},

	[ constants.FEATURE_ALL_FREE_FEATURES ]: {
		getSlug: () => constants.FEATURE_ALL_FREE_FEATURES,
		getTitle: () => i18n.translate( 'All free features' ),
		getDescription: () => i18n.translate( 'Also includes all features offered in the free plan.' ),
	},

	[ constants.FEATURE_ALL_PERSONAL_FEATURES_JETPACK ]: {
		getSlug: () => constants.FEATURE_ALL_PERSONAL_FEATURES_JETPACK,
		getTitle: () =>
			i18n.translate( '{{a}}All Personal features{{/a}}', {
				components: {
					a: (
						<ExternalLinkWithTracking
							href="https://jetpack.com/features/comparison"
							target="_blank"
							tracksEventName="calypso_plan_link_click"
							tracksEventProps={ {
								link_location: 'plan_features_list_item',
								link_slug: constants.FEATURE_ALL_PERSONAL_FEATURES_JETPACK,
							} }
						/>
					),
				},
			} ),
		getDescription: () =>
			i18n.translate( 'Also includes all features offered in the Personal plan.' ),
	},

	[ constants.FEATURE_ALL_PERSONAL_FEATURES ]: {
		getSlug: () => constants.FEATURE_ALL_PERSONAL_FEATURES,
		getTitle: () => i18n.translate( 'All Personal features' ),
		getDescription: () =>
			i18n.translate(
				'Including email and live chat support, an ad-free experience for your visitors, increased storage space, and a custom domain name for one year.'
			),
	},

	[ constants.FEATURE_ALL_PREMIUM_FEATURES_JETPACK ]: {
		getSlug: () => constants.FEATURE_ALL_PREMIUM_FEATURES_JETPACK,
		getTitle: () =>
			i18n.translate( '{{a}}All Premium features{{/a}}', {
				components: {
					a: (
						<ExternalLinkWithTracking
							href="https://jetpack.com/features/comparison"
							target="_blank"
							tracksEventName="calypso_plan_link_click"
							tracksEventProps={ {
								link_location: 'plan_features_list_item',
								link_slug: constants.FEATURE_ALL_PREMIUM_FEATURES_JETPACK,
							} }
						/>
					),
				},
			} ),
		getDescription: () =>
			i18n.translate( 'Also includes all features offered in the Premium plan.' ),
	},

	[ constants.FEATURE_ALL_PREMIUM_FEATURES ]: {
		getSlug: () => constants.FEATURE_ALL_PREMIUM_FEATURES,
		getTitle: () => i18n.translate( 'All Premium features' ),
		getDescription: () => {
			return i18n.translate(
				'Including unlimited premium themes, advanced design and monetization options, Pay with PayPal buttons, and a custom domain name for one year.'
			);
		},
	},

	[ constants.FEATURE_ADVANCED_CUSTOMIZATION ]: {
		getSlug: () => constants.FEATURE_ADVANCED_CUSTOMIZATION,
		getTitle: () => i18n.translate( 'Advanced customization' ),
		getDescription: () =>
			i18n.translate(
				'Access extended color schemes, backgrounds, and CSS, giving you complete control over how your site looks.'
			),
	},

	[ constants.FEATURE_FREE_BLOG_DOMAIN ]: {
		getSlug: () => constants.FEATURE_FREE_BLOG_DOMAIN,
		getTitle: () => i18n.translate( 'Free .blog domain for one year' ),
		getDescription: () =>
			i18n.translate(
				'Get a free custom .blog domain for one year. Premium domains not included. Your domain will renew at its regular price.'
			),
	},

	[ constants.FEATURE_FREE_DOMAIN ]: {
		getSlug: () => constants.FEATURE_FREE_DOMAIN,
		getTitle: () => i18n.translate( 'Free domain for one year' ),
		getDescription: () =>
			i18n.translate(
				'Get a free domain for one year. ' +
					'Doesn’t apply to plan upgrades, renewals, or to premium domains. ' +
					'After one year, domain renews at its {{a}}regular price{{/a}}.',
				{
					components: {
						a: (
							<a
								href={ DOMAIN_PRICING_AND_AVAILABLE_TLDS }
								target="_blank"
								rel="noopener noreferrer"
							/>
						),
					},
				}
			),
	},

	[ constants.FEATURE_PREMIUM_THEMES ]: {
		getSlug: () => constants.FEATURE_PREMIUM_THEMES,
		getTitle: () => i18n.translate( 'Unlimited premium themes' ),
		getDescription: () =>
			i18n.translate(
				'Unlimited access to all of our advanced premium themes, including designs specifically tailored for businesses.'
			),
	},

	[ constants.FEATURE_MONETISE ]: {
		getSlug: () => constants.FEATURE_MONETISE,
		getTitle: () => i18n.translate( 'Monetize your site with ads' ),
		getDescription: () =>
			i18n.translate(
				'Add advertising to your site through our WordAds program and earn money from impressions.'
			),
	},

	[ constants.FEATURE_EARN_AD ]: {
		getSlug: () => constants.FEATURE_EARN_AD,
		getTitle: () => i18n.translate( 'Earn ad revenue' ),
		getDescription: () => {},
	},

	[ constants.FEATURE_UPLOAD_THEMES_PLUGINS ]: {
		getSlug: () => constants.FEATURE_UPLOAD_THEMES_PLUGINS,
		getTitle: () => i18n.translate( 'Upload themes and plugins' ),
		getDescription: () => i18n.translate( 'Upload custom themes and plugins on your site.' ),
	},

	[ constants.FEATURE_GOOGLE_ANALYTICS_SIGNUP ]: {
		getSlug: () => constants.FEATURE_GOOGLE_ANALYTICS_SIGNUP,
		getTitle: () => i18n.translate( 'Google Analytics' ),
	},

	[ constants.FEATURE_EMAIL_SUPPORT_SIGNUP ]: {
		getSlug: () => constants.FEATURE_EMAIL_SUPPORT_SIGNUP,
		getTitle: () => i18n.translate( 'Unlimited email support' ),
		getDescription: () =>
			i18n.translate( 'Email us any time, any day of the week for personalized, expert support.' ),
	},

	[ constants.FEATURE_EMAIL_LIVE_CHAT_SUPPORT_SIGNUP ]: {
		getSlug: () => constants.FEATURE_EMAIL_LIVE_CHAT_SUPPORT_SIGNUP,
		getTitle: () => i18n.translate( 'Email and live chat support' ),
		getDescription: () =>
			i18n.translate(
				'High quality support to help you get your website up and running and working how you want it.'
			),
	},

	[ constants.FEATURE_FREE_THEMES_SIGNUP ]: {
		getSlug: () => constants.FEATURE_FREE_THEMES_SIGNUP,
		getTitle: () => i18n.translate( 'Dozens of free themes' ),
		getDescription: () =>
			i18n.translate(
				"Access to a wide range of professional themes so you can find a design that's just right for your site."
			),
	},

	[ constants.FEATURE_WP_SUBDOMAIN_SIGNUP ]: {
		getSlug: () => constants.FEATURE_WP_SUBDOMAIN_SIGNUP,
		getTitle: () => i18n.translate( 'WordPress.com subdomain' ),
		getDescription: () =>
			i18n.translate(
				'Your site address will use a WordPress.com subdomain (sitename.wordpress.com).'
			),
	},

	[ constants.FEATURE_UNLIMITED_STORAGE_SIGNUP ]: {
		getSlug: () => constants.FEATURE_UNLIMITED_STORAGE_SIGNUP,
		getTitle: () => i18n.translate( '200 GB storage' ),
		getDescription: () =>
			i18n.translate( 'Upload more images, videos, audio, and documents to your website.' ),
	},

	[ constants.FEATURE_ADVANCED_SEO_TOOLS ]: {
		getSlug: () => constants.FEATURE_ADVANCED_SEO_TOOLS,
		getTitle: () => i18n.translate( 'Advanced SEO tools' ),
		getDescription: () =>
			i18n.translate(
				'Boost traffic to your site with tools that make your content more findable on search engines and social media.'
			),
	},

	[ constants.FEATURE_ADVANCED_SEO_EXPANDED_ABBR ]: {
		getSlug: () => constants.FEATURE_ADVANCED_SEO_EXPANDED_ABBR,
		getTitle: () => i18n.translate( 'Advanced SEO (Search Engine Optimisation) tools' ),
		getDescription: () => {},
	},

	[ constants.FEATURE_BACKUP_STORAGE_SPACE_UNLIMITED_SIGNUP ]: {
		getSlug: () => constants.FEATURE_BACKUP_STORAGE_SPACE_UNLIMITED_SIGNUP,
		getTitle: () => i18n.translate( 'Unlimited backup space' ),
	},

	[ constants.FEATURE_FREE_WORDPRESS_THEMES ]: {
		getSlug: () => constants.FEATURE_FREE_WORDPRESS_THEMES,
		getTitle: () => i18n.translate( 'Free WordPress Themes' ),
	},

	[ constants.FEATURE_VIDEO_CDN_LIMITED ]: {
		getSlug: () => constants.FEATURE_VIDEO_CDN_LIMITED,
		getTitle: () => i18n.translate( '13 GB video storage' ),
		getDescription: () =>
			i18n.translate(
				'High-speed video hosting on our CDN, free of ads and watermarks, fully optimized for WordPress.'
			),
	},

	[ constants.FEATURE_VIDEO_CDN_UNLIMITED ]: {
		getSlug: () => constants.FEATURE_VIDEO_CDN_UNLIMITED,
		getTitle: () => i18n.translate( 'Unlimited video storage' ),
	},

	[ constants.FEATURE_SEO_PREVIEW_TOOLS ]: {
		getSlug: () => constants.FEATURE_SEO_PREVIEW_TOOLS,
		getTitle: () => i18n.translate( 'SEO tools' ),
		getDescription: () =>
			i18n.translate(
				'Edit your page titles and meta descriptions, and preview how your content will appear on social media.'
			),
	},

	[ constants.FEATURE_GOOGLE_ANALYTICS ]: {
		getSlug: () => constants.FEATURE_GOOGLE_ANALYTICS,
		getTitle: () => i18n.translate( 'Google Analytics integration' ),
		getDescription: () =>
			i18n.translate(
				"Track your site's stats with Google Analytics for a " +
					'deeper understanding of your visitors and customers.'
			),
	},

	[ constants.FEATURE_GOOGLE_MY_BUSINESS ]: {
		getSlug: () => constants.FEATURE_GOOGLE_MY_BUSINESS,
		getTitle: () => i18n.translate( 'Google My Business' ),
		getDescription: () =>
			i18n.translate(
				'See how customers find you on Google -- and whether they visited your site ' +
					'and looked for more info on your business -- by connecting to a Google My Business location.'
			),
	},

	[ constants.FEATURE_UNLIMITED_STORAGE ]: {
		getSlug: () => constants.FEATURE_UNLIMITED_STORAGE,
		getTitle: () =>
			i18n.translate( '{{strong}}200 GB{{/strong}} storage space', {
				components: {
					strong: <strong />,
				},
			} ),
		getDescription: () =>
			i18n.translate( 'Upload more images, videos, audio, and documents to your website.' ),
		getStoreSlug: () => 'unlimited_space',
	},

	[ constants.FEATURE_BLOG_DOMAIN ]: {
		getSlug: () => constants.FEATURE_BLOG_DOMAIN,
		getTitle: () =>
			i18n.translate( 'Free .blog Domain for one year', {
				context: 'title',
			} ),
		getDescription: ( abtest, domainName ) => {
			if ( domainName ) {
				return i18n.translate( 'Your domain (%s) is included with this plan.', {
					args: domainName,
				} );
			}

			return i18n.translate(
				'Get a free custom .blog domain for one year. Premium domains not included. Your domain will renew at its regular price.'
			);
		},
	},

	[ constants.FEATURE_CUSTOM_DOMAIN ]: {
		getSlug: () => constants.FEATURE_CUSTOM_DOMAIN,
		getTitle: ( domainName ) => {
			if ( domainName ) {
				return i18n.translate( 'The domain %(domainName)s is free for the first year', {
					args: { domainName },
				} );
			}

			return i18n.translate( 'Free domain for one year', {
				context: 'title',
			} );
		},
		getDescription: ( abtest, domainName ) => {
			if ( domainName ) {
				return i18n.translate( 'Your domain (%s) is included with this plan.', {
					args: domainName,
				} );
			}

			return i18n.translate(
				'Get a free domain for one year. ' +
					'Doesn’t apply to plan upgrades, renewals, or to premium domains. ' +
					'After one year, domain renews at its {{a}}regular price{{/a}}.',
				{
					components: {
						a: (
							<a
								href={ DOMAIN_PRICING_AND_AVAILABLE_TLDS }
								target="_blank"
								rel="noopener noreferrer"
							/>
						),
					},
				}
			);
		},
	},

	[ constants.FEATURE_JETPACK_ESSENTIAL ]: {
		getSlug: () => constants.FEATURE_JETPACK_ESSENTIAL,
		getTitle: () => i18n.translate( 'Jetpack essential features' ),
		getDescription: () =>
			i18n.translate(
				'Optimize your site for better SEO, faster-loading pages, and protection from spam.'
			),
	},

	[ constants.FEATURE_JETPACK_ADVANCED ]: {
		getSlug: () => constants.FEATURE_JETPACK_ADVANCED,
		getTitle: () => i18n.translate( 'Jetpack advanced features' ),
		getDescription: () =>
			i18n.translate(
				'Speed up your site’s performance and protect it from spammers. ' +
					'Access detailed records of all activity on your site and restore your site ' +
					'to a previous point in time with just a click! While you’re at it, ' +
					'improve your SEO with our Advanced SEO tools and automate social media sharing.'
			),
	},

	[ constants.FEATURE_UNLIMITED_PREMIUM_THEMES ]: {
		getSlug: () => constants.FEATURE_UNLIMITED_PREMIUM_THEMES,
		getTitle: () =>
			i18n.translate( '{{strong}}Unlimited{{/strong}} Premium themes', {
				components: {
					strong: <strong />,
				},
			} ),
		getDescription: () =>
			i18n.translate(
				'Unlimited access to all of our advanced premium themes, ' +
					'including designs specifically tailored for businesses.'
			),
		getStoreSlug: () => 'unlimited_themes',
	},

	[ constants.FEATURE_VIDEO_UPLOADS ]: {
		getSlug: () => constants.FEATURE_VIDEO_UPLOADS,
		getTitle: () => i18n.translate( 'VideoPress support' ),
		getDescription: () =>
			i18n.translate(
				'The easiest way to upload videos to your website and display them ' +
					'using a fast, unbranded, customizable player with rich stats.'
			),
		getStoreSlug: () => 'videopress',
	},

	[ constants.FEATURE_UPLOAD_VIDEO ]: {
		getSlug: () => constants.FEATURE_UPLOAD_VIDEO,
		getTitle: () => i18n.translate( 'Upload videos' ),
		getDescription: () => {},
	},

	[ constants.FEATURE_VIDEO_UPLOADS_JETPACK_PREMIUM ]: {
		getSlug: () => constants.FEATURE_VIDEO_UPLOADS_JETPACK_PREMIUM,
		getTitle: () => i18n.translate( 'VideoPress support' ),
		getDescription: () =>
			i18n.translate(
				'Easy video uploads, and a fast, unbranded, customizable video player, ' +
					'enhanced with rich stats and unlimited storage space. '
			),
		getStoreSlug: () => 'videopress',
	},

	[ constants.FEATURE_VIDEO_UPLOADS_JETPACK_PRO ]: {
		getSlug: () => constants.FEATURE_VIDEO_UPLOADS_JETPACK_PRO,
		getTitle: () =>
			i18n.translate( '{{strong}}Unlimited{{/strong}} Video hosting', {
				components: {
					strong: <strong />,
				},
			} ),
		getDescription: () =>
			i18n.translate(
				'Easy video uploads, and a fast, unbranded, customizable video player, ' +
					'enhanced with rich stats and unlimited storage space. '
			),
		getStoreSlug: () => 'videopress',
	},

	[ constants.FEATURE_AUDIO_UPLOADS ]: {
		getSlug: () => constants.FEATURE_AUDIO_UPLOADS,
		getTitle: () => i18n.translate( 'Audio upload support' ),
		getDescription: () =>
			i18n.translate(
				'The easiest way to upload audio files that use any major audio file format. '
			),
		getStoreSlug: () => 'videopress',
	},

	[ constants.FEATURE_BASIC_DESIGN ]: {
		getSlug: () => constants.FEATURE_BASIC_DESIGN,
		getTitle: () => i18n.translate( 'Basic design customization' ),
		getDescription: () =>
			i18n.translate(
				'Customize your selected theme with pre-set color schemes, ' +
					'background designs, and font styles.'
			),
		getStoreSlug: () => constants.FEATURE_ADVANCED_DESIGN,
	},

	[ constants.FEATURE_ADVANCED_DESIGN ]: {
		getSlug: () => constants.FEATURE_ADVANCED_DESIGN,
		getTitle: () =>
			i18n.translate( '{{strong}}Advanced{{/strong}} design customization', {
				components: {
					strong: <strong />,
				},
			} ),
		getDescription: () =>
			i18n.translate(
				'Access extended color schemes, backgrounds, and CSS, giving you complete control over how your site looks.'
			),
		getStoreSlug: () => constants.FEATURE_ADVANCED_DESIGN,
	},

	[ constants.FEATURE_NO_ADS ]: {
		getSlug: () => constants.FEATURE_NO_ADS,
		getTitle: () => i18n.translate( 'Remove WordPress.com ads' ),
		getDescription: () =>
			i18n.translate(
				'Allow your visitors to visit and read your website without ' +
					'seeing any WordPress.com advertising.'
			),
		getStoreSlug: () => 'no-adverts/no-adverts.php',
	},
	[ constants.FEATURE_REPUBLICIZE ]: {
		getSlug: () => constants.FEATURE_REPUBLICIZE,
		getTitle: () => i18n.translate( 'Advanced social media' ),
		getDescription: () =>
			i18n.translate(
				"Schedule your social media updates in advance and promote your posts when it's best for you."
			),
	},
	[ constants.FEATURE_SIMPLE_PAYMENTS ]: {
		getSlug: () => constants.FEATURE_SIMPLE_PAYMENTS,
		getTitle: () => i18n.translate( 'Pay with PayPal' ),
		getDescription: () => i18n.translate( 'Sell anything with a simple PayPal button.' ),
	},
	[ constants.FEATURE_NO_BRANDING ]: {
		getSlug: () => constants.FEATURE_NO_BRANDING,
		getTitle: () => i18n.translate( 'Remove WordPress.com branding' ),
		getDescription: () =>
			i18n.translate(
				"Keep the focus on your site's brand by removing the WordPress.com footer branding."
			),
		getStoreSlug: () => 'no-adverts/no-adverts.php',
	},

	[ constants.FEATURE_BUSINESS_ONBOARDING ]: {
		getSlug: () => constants.FEATURE_BUSINESS_ONBOARDING,
		getTitle: () => i18n.translate( 'Get personalized help' ),
		getDescription: () =>
			i18n.translate(
				"Meet one-on-one with a WordPress.com expert who'll help you set up your site exactly as you need it."
			),
	},

	[ constants.FEATURE_ADVANCED_SEO ]: {
		getSlug: () => constants.FEATURE_ADVANCED_SEO,
		getTitle: () => i18n.translate( 'SEO tools' ),
		getDescription: () =>
			i18n.translate(
				'Boost traffic to your site with tools that make your content more findable on search engines and social media.'
			),
	},

	[ constants.FEATURE_UPLOAD_PLUGINS ]: {
		getSlug: () => constants.FEATURE_UPLOAD_PLUGINS,
		getTitle: () => i18n.translate( 'Install plugins' ),
		getDescription: () =>
			i18n.translate(
				'Plugins extend the functionality of your site and ' +
					'open up endless possibilities for presenting your content and interacting with visitors.'
			),
	},

	[ constants.FEATURE_INSTALL_PLUGINS ]: {
		getSlug: () => constants.FEATURE_INSTALL_PLUGINS,
		getTitle: () =>
			i18n.translate(
				'Access to more than 50,000 WordPress plugins to extend functionality for your site'
			),
	},

	[ constants.FEATURE_UPLOAD_THEMES ]: {
		getSlug: () => constants.FEATURE_UPLOAD_THEMES,
		getTitle: () => i18n.translate( 'Install themes' ),
		getDescription: () =>
			i18n.translate(
				'With the option to upload themes, you can give your site a professional polish ' +
					'that will help it stand out among the rest.'
			),
	},

	[ constants.FEATURE_WORDADS_INSTANT ]: {
		getSlug: () => constants.FEATURE_WORDADS_INSTANT,
		getTitle: () => i18n.translate( 'Site monetization' ),
		getDescription: () =>
			i18n.translate(
				'Earn money on your site by displaying ads and collecting payments or donations.'
			),
	},

	[ constants.FEATURE_WP_SUBDOMAIN ]: {
		getSlug: () => constants.FEATURE_WP_SUBDOMAIN,
		getTitle: () => i18n.translate( 'WordPress.com subdomain' ),
		getDescription: () =>
			i18n.translate(
				'Your site address will use a WordPress.com subdomain (sitename.wordpress.com).'
			),
	},

	[ constants.FEATURE_FREE_THEMES ]: {
		getSlug: () => constants.FEATURE_FREE_THEMES,
		getTitle: () => i18n.translate( 'Dozens of free themes' ),
		getDescription: () =>
			i18n.translate(
				'Access to a wide range of professional themes ' +
					"so you can find a design that's just right for your site."
			),
	},

	[ constants.FEATURE_3GB_STORAGE ]: {
		getSlug: () => constants.FEATURE_3GB_STORAGE,
		getTitle: () => i18n.translate( '3 GB storage space' ),
		getDescription: () =>
			i18n.translate( 'Storage space for adding images and documents to your website.' ),
	},

	[ constants.FEATURE_6GB_STORAGE ]: {
		getSlug: () => constants.FEATURE_6GB_STORAGE,
		getTitle: () =>
			i18n.translate( '{{strong}}6 GB{{/strong}} storage space', {
				components: {
					strong: <strong />,
				},
			} ),
		getDescription: () =>
			i18n.translate( 'Upload more images, audio, and documents to your website.' ),
	},

	[ constants.FEATURE_13GB_STORAGE ]: {
		getSlug: () => constants.FEATURE_13GB_STORAGE,
		getTitle: () =>
			i18n.translate( '{{strong}}13 GB{{/strong}} storage space', {
				components: {
					strong: <strong />,
				},
			} ),
		getDescription: () =>
			i18n.translate( 'Upload more images, videos, audio, and documents to your website.' ),
	},

	[ constants.FEATURE_200GB_STORAGE ]: {
		getSlug: () => constants.FEATURE_200GB_STORAGE,
		getTitle: () =>
			i18n.translate( '{{strong}}200 GB{{/strong}} storage space', {
				components: {
					strong: <strong />,
				},
			} ),
		getDescription: () =>
			i18n.translate( 'Upload more images, videos, audio, and documents to your website.' ),
	},

	[ constants.FEATURE_COMMUNITY_SUPPORT ]: {
		getSlug: () => constants.FEATURE_COMMUNITY_SUPPORT,
		getTitle: () => i18n.translate( 'Community support' ),
		getDescription: () => i18n.translate( 'Get support through our ' + 'user community forums.' ),
	},

	[ constants.FEATURE_EMAIL_SUPPORT ]: {
		getSlug: () => constants.FEATURE_EMAIL_SUPPORT,
		getTitle: () => i18n.translate( 'Unlimited email support' ),
		getDescription: () =>
			i18n.translate( 'Email us any time, any day of the week for personalized, expert support.' ),
	},

	[ constants.FEATURE_EMAIL_LIVE_CHAT_SUPPORT ]: {
		getSlug: () => constants.FEATURE_EMAIL_LIVE_CHAT_SUPPORT,
		getTitle: () => i18n.translate( 'Email & live chat support' ),
		getDescription: () =>
			i18n.translate( 'Live chat support to help you get started with your site.' ),
	},

	[ constants.FEATURE_EMAIL_LIVE_CHAT_SUPPORT_BUSINESS_DAYS ]: {
		getSlug: () => constants.FEATURE_EMAIL_LIVE_CHAT_SUPPORT_BUSINESS_DAYS,
		getTitle: () => i18n.translate( 'Email & live chat support' ),
		getDescription: () =>
			i18n.translate(
				'Live chat is available 24 hours a day from Monday through Friday. ' +
					'You can also email us any day of the week for personalized support.'
			),
	},

	[ constants.FEATURE_EMAIL_LIVE_CHAT_SUPPORT_ALL_DAYS ]: {
		getSlug: () => constants.FEATURE_EMAIL_LIVE_CHAT_SUPPORT_ALL_DAYS,
		getTitle: () => i18n.translate( 'Email & live chat support' ),
		getDescription: () =>
			i18n.translate(
				'Live chat is available 24/7. ' +
					'You can also email us any day of the week for personalized support.'
			),
	},

	[ constants.FEATURE_LIVE_CHAT_SUPPORT ]: {
		getSlug: () => constants.FEATURE_LIVE_CHAT_SUPPORT,
		getTitle: () => i18n.translate( 'Live chat support' ),
		getDescription: () =>
			i18n.translate( 'Live chat is available 24 hours a day from Monday through Friday.' ),
	},

	[ constants.FEATURE_PREMIUM_SUPPORT ]: {
		getSlug: () => constants.FEATURE_PREMIUM_SUPPORT,
		getTitle: () => i18n.translate( 'Priority Support' ),
		getDescription: () =>
			i18n.translate( 'Live chat support to help you get started with Jetpack.' ),
	},

	[ constants.FEATURE_STANDARD_SECURITY_TOOLS ]: {
		getSlug: () => constants.FEATURE_STANDARD_SECURITY_TOOLS,
		getTitle: () => i18n.translate( 'Standard security tools' ),
		getDescription: () =>
			i18n.translate(
				'Brute force protection, downtime monitoring, secure sign on, ' +
					'and automatic updates for your plugins.'
			),
	},
	[ constants.FEATURE_SITE_STATS ]: {
		getSlug: () => constants.FEATURE_SITE_STATS,
		getTitle: () => i18n.translate( 'Site Stats and Analytics' ),
		getDescription: () => i18n.translate( 'The most important metrics for your site.' ),
	},
	[ constants.FEATURE_TRAFFIC_TOOLS ]: {
		getSlug: () => constants.FEATURE_TRAFFIC_TOOLS,
		getTitle: () => i18n.translate( 'Traffic and Promotion Tools' ),
		getDescription: () =>
			i18n.translate( 'Build and engage your audience with more than a dozen optimization tools.' ),
	},
	[ constants.FEATURE_MANAGE ]: {
		getSlug: () => constants.FEATURE_MANAGE,
		getTitle: () => i18n.translate( 'Centralized Dashboard' ),
		getDescription: () => i18n.translate( 'Manage all of your WordPress sites from one location.' ),
	},
	[ constants.FEATURE_SPAM_AKISMET_PLUS ]: {
		getSlug: () => constants.FEATURE_SPAM_AKISMET_PLUS,
		getTitle: () => i18n.translate( 'Spam Protection' ),
		getDescription: () => i18n.translate( 'State-of-the-art spam defense, powered by Akismet.' ),
	},
	[ constants.FEATURE_OFFSITE_BACKUP_VAULTPRESS_DAILY ]: {
		getSlug: () => constants.FEATURE_OFFSITE_BACKUP_VAULTPRESS_DAILY,
		getTitle: () =>
			i18n.translate( '{{strong}}Daily{{/strong}} backups', {
				components: {
					strong: <strong />,
				},
			} ),
		getDescription: () =>
			i18n.translate(
				'Automatic daily backups of your entire site, with ' +
					'unlimited, WordPress-optimized secure storage.'
			),
	},
	[ constants.FEATURE_OFFSITE_BACKUP_VAULTPRESS_REALTIME ]: {
		getSlug: () => constants.FEATURE_OFFSITE_BACKUP_VAULTPRESS_REALTIME,
		getTitle: () =>
			i18n.translate( '{{strong}}Real-time{{/strong}} backups', {
				components: {
					strong: <strong />,
				},
			} ),
		getDescription: () =>
			i18n.translate(
				'Automatic real-time backups of every single aspect of your site. ' +
					'Stored safely and optimized for WordPress.'
			),
	},
	[ constants.FEATURE_BACKUP_ARCHIVE_30 ]: {
		getSlug: () => constants.FEATURE_BACKUP_ARCHIVE_30,
		getTitle: () => i18n.translate( '30-day backup archive' ),
		getDescription: () =>
			i18n.translate( 'Browse or restore any backup made within the past 30 days.' ),
	},
	[ constants.FEATURE_BACKUP_ARCHIVE_15 ]: {
		getSlug: () => constants.FEATURE_BACKUP_ARCHIVE_15,
		getTitle: () => i18n.translate( '15-day backup archive' ),
		getDescription: () =>
			i18n.translate( 'Browse or restore any backup made within the past 15 days.' ),
	},
	[ constants.FEATURE_BACKUP_ARCHIVE_UNLIMITED ]: {
		getSlug: () => constants.FEATURE_BACKUP_ARCHIVE_UNLIMITED,
		getTitle: () => i18n.translate( 'Unlimited backup archive' ),
		getDescription: () =>
			i18n.translate( 'Browse or restore any backup made since you activated the service.' ),
	},
	[ constants.FEATURE_BACKUP_STORAGE_SPACE_UNLIMITED ]: {
		getSlug: () => constants.FEATURE_BACKUP_STORAGE_SPACE_UNLIMITED,
		getTitle: () => i18n.translate( 'Unlimited backup storage space' ),
		getDescription: () =>
			i18n.translate( 'Absolutely no limits on storage space for your backups.' ),
	},
	[ constants.FEATURE_AUTOMATED_RESTORES ]: {
		getSlug: () => constants.FEATURE_AUTOMATED_RESTORES,
		getTitle: () => i18n.translate( 'Automated restores' ),
		getDescription: () =>
			i18n.translate( 'Restore your site from any available backup with a single click.' ),
	},
	[ constants.FEATURE_EASY_SITE_MIGRATION ]: {
		getSlug: () => constants.FEATURE_EASY_SITE_MIGRATION,
		getTitle: () => i18n.translate( 'Easy site migration' ),
		getDescription: () =>
			i18n.translate( 'Easily and quickly move or duplicate your site to any location.' ),
	},
	[ constants.FEATURE_MALWARE_SCANNING_DAILY ]: {
		getSlug: () => constants.FEATURE_MALWARE_SCANNING_DAILY,
		getTitle: () =>
			i18n.translate( '{{strong}}Daily{{/strong}} malware scanning', {
				components: {
					strong: <strong />,
				},
			} ),
		getDescription: () =>
			i18n.translate(
				'Comprehensive, automated scanning for security vulnerabilities or threats on your site.'
			),
	},
	[ constants.FEATURE_MALWARE_SCANNING_DAILY_AND_ON_DEMAND ]: {
		getSlug: () => constants.FEATURE_MALWARE_SCANNING_DAILY_AND_ON_DEMAND,
		getTitle: () => i18n.translate( 'Daily and on-demand malware scanning' ),
		getDescription: () =>
			i18n.translate(
				'Automated security scanning with the option to run complete site scans at any time.'
			),
	},
	[ constants.FEATURE_ONE_CLICK_THREAT_RESOLUTION ]: {
		getSlug: () => constants.FEATURE_ONE_CLICK_THREAT_RESOLUTION,
		getTitle: () => i18n.translate( 'One-click threat resolution' ),
		getDescription: () =>
			i18n.translate( 'Repair any security issues found on your site with just a single click.' ),
	},
	[ constants.FEATURE_AUTOMATIC_SECURITY_FIXES ]: {
		getSlug: () => constants.FEATURE_AUTOMATIC_SECURITY_FIXES,
		getTitle: () =>
			i18n.translate( '{{strong}}Automatic{{/strong}} security fixes', {
				components: {
					strong: <strong />,
				},
			} ),
		getDescription: () =>
			i18n.translate(
				'Automated and immediate resolution for a large percentage of known security vulnerabilities or threats.'
			),
	},
	[ constants.FEATURE_ACTIVITY_LOG ]: {
		getSlug: () => constants.FEATURE_ACTIVITY_LOG,
		getTitle: () => i18n.translate( 'Expanded site activity' ),
		getDescription: () =>
			i18n.translate(
				'Take the guesswork out of site management and debugging with a filterable record of all the activity happening on your site.'
			),
	},
	[ constants.FEATURE_POLLS_PRO ]: {
		getSlug: () => constants.FEATURE_POLLS_PRO,
		getTitle: () => i18n.translate( 'Advanced polls and ratings' ),
		getDescription: () =>
			i18n.translate(
				'Custom polls, surveys, ratings, and quizzes for the ultimate in customer and reader engagement.'
			),
	},

	[ constants.FEATURE_CORE_JETPACK ]: {
		getSlug: () => constants.FEATURE_CORE_JETPACK,
		getTitle: () => i18n.translate( 'Core Jetpack services' ),
		getDescription: () => i18n.translate( 'Stats, themes, and promotion tools.' ),
		hideInfoPopover: true,
	},
	[ constants.FEATURE_BASIC_SECURITY_JETPACK ]: {
		getSlug: () => constants.FEATURE_BASIC_SECURITY_JETPACK,
		getTitle: () => i18n.translate( 'Basic security' ),
		getDescription: () =>
			i18n.translate( 'Brute force protection, monitoring, secure logins, updates.' ),
		hideInfoPopover: true,
	},

	[ constants.FEATURE_BASIC_SUPPORT_JETPACK ]: {
		getSlug: () => constants.FEATURE_BASIC_SUPPORT_JETPACK,
		getTitle: () => i18n.translate( 'Basic support' ),
		getDescription: () => i18n.translate( 'Free support to help you make the most of Jetpack.' ),
		hideInfoPopover: true,
	},

	[ constants.FEATURE_SPEED_JETPACK ]: {
		getSlug: () => constants.FEATURE_SPEED_JETPACK,
		getTitle: () => i18n.translate( 'Speed and storage' ),
		getDescription: () =>
			i18n.translate( 'Unlimited use of our high speed image content delivery network.' ),
		hideInfoPopover: true,
	},

	[ constants.FEATURE_SPEED_ADVANCED_JETPACK ]: {
		getSlug: () => constants.FEATURE_SPEED_ADVANCED_JETPACK,
		getTitle: () => i18n.translate( 'Speed and storage' ),
		getDescription: () =>
			i18n.translate( 'Also includes 13 GB of high-speed, ad-free video hosting.' ),
		hideInfoPopover: true,
	},

	[ constants.FEATURE_SPEED_UNLIMITED_JETPACK ]: {
		getSlug: () => constants.FEATURE_SPEED_UNLIMITED_JETPACK,
		getTitle: () => i18n.translate( 'Speed and storage' ),
		getDescription: () =>
			i18n.translate( 'Also includes unlimited, high-speed, ad-free video hosting.' ),
		hideInfoPopover: true,
	},

	[ constants.FEATURE_SITE_BACKUPS_JETPACK ]: {
		getSlug: () => constants.FEATURE_SITE_BACKUPS_JETPACK,
		getTitle: () => i18n.translate( 'Site backups' ),
		getDescription: () =>
			i18n.translate(
				'Automated daily backups (unlimited storage), one-click restores, and 30-day archive.'
			),
		hideInfoPopover: true,
	},

	[ constants.FEATURE_SITE_BACKUPS_AND_RESTORE ]: {
		getSlug: () => constants.FEATURE_SITE_BACKUPS_AND_RESTORE,
		getTitle: () => i18n.translate( 'Automated site backups and one-click restore' ),
		getDescription: () => {},
	},

	[ constants.FEATURE_SECURITY_SCANNING_JETPACK ]: {
		getSlug: () => constants.FEATURE_SECURITY_SCANNING_JETPACK,
		getTitle: () => i18n.translate( 'Advanced security' ),
		getDescription: () =>
			i18n.translate( 'Also includes daily scans for malware and security threats.' ),
		hideInfoPopover: true,
	},

	[ constants.FEATURE_REVENUE_GENERATION_JETPACK ]: {
		getSlug: () => constants.FEATURE_REVENUE_GENERATION_JETPACK,
		getTitle: () => i18n.translate( 'Revenue generation' ),
		getDescription: () => i18n.translate( 'High-quality ads to generate income from your site.' ),
		hideInfoPopover: true,
	},

	[ constants.FEATURE_VIDEO_HOSTING_JETPACK ]: {
		getSlug: () => constants.FEATURE_VIDEO_HOSTING_JETPACK,
		getTitle: () => i18n.translate( 'Video hosting' ),
		getDescription: () => i18n.translate( '13 GB of high-speed, HD, and ad-free video hosting.' ),
		hideInfoPopover: true,
	},

	[ constants.FEATURE_SECURITY_ESSENTIALS_JETPACK ]: {
		getSlug: () => constants.FEATURE_SECURITY_ESSENTIALS_JETPACK,
		getTitle: () => i18n.translate( 'Essential security' ),
		getDescription: () =>
			i18n.translate( 'Daily backups, unlimited storage, one-click restores, spam filtering.' ),
		hideInfoPopover: true,
	},

	[ constants.FEATURE_TRAFFIC_TOOLS_JETPACK ]: {
		getSlug: () => constants.FEATURE_TRAFFIC_TOOLS_JETPACK,
		getTitle: () => i18n.translate( 'Advanced traffic tools' ),
		getDescription: () =>
			i18n.translate( 'Automatically re-promote existing content to social media.' ),
		hideInfoPopover: true,
	},

	[ constants.FEATURE_ADVANCED_TRAFFIC_TOOLS_JETPACK ]: {
		getSlug: () => constants.FEATURE_ADVANCED_TRAFFIC_TOOLS_JETPACK,
		getTitle: () => i18n.translate( 'Advanced traffic tools' ),
		getDescription: () => i18n.translate( 'Also includes SEO previews and Google Analytics.' ),
		hideInfoPopover: true,
	},

	[ constants.FEATURE_CONCIERGE_SETUP ]: {
		getSlug: () => constants.FEATURE_CONCIERGE_SETUP,
		getTitle: () => i18n.translate( 'Concierge setup' ),
		getDescription: () =>
			i18n.translate( 'A complimentary one-on-one orientation session with a Jetpack expert.' ),
	},

	[ constants.FEATURE_MARKETING_AUTOMATION ]: {
		getSlug: () => constants.FEATURE_MARKETING_AUTOMATION,
		getTitle: () => i18n.translate( 'Social media automation' ),
		getDescription: () =>
			i18n.translate(
				'Re-share previously published content on social media, or schedule new shares in advance.'
			),
	},

	[ constants.FEATURE_ACCEPT_PAYMENTS ]: {
		getSlug: () => constants.FEATURE_ACCEPT_PAYMENTS,
		getTitle: () => i18n.translate( 'Accept payments in 60+ countries' ),
		getDescription: () =>
			i18n.translate(
				'Built-in payment processing from leading providers like Stripe, PayPal, and more. Accept payments from customers all over the world.'
			),
	},

	[ constants.FEATURE_SHIPPING_CARRIERS ]: {
		getSlug: () => constants.FEATURE_SHIPPING_CARRIERS,
		getTitle: () => i18n.translate( 'Integrations with top shipping carriers' ),
		getDescription: () =>
			i18n.translate(
				'Ship physical products in a snap - show live rates from shipping carriers like UPS and other shipping options.'
			),
	},

	[ constants.FEATURE_UNLIMITED_PRODUCTS_SERVICES ]: {
		getSlug: () => constants.FEATURE_UNLIMITED_PRODUCTS_SERVICES,
		getTitle: () => i18n.translate( 'Unlimited products or services' ),
		getDescription: () =>
			i18n.translate(
				'Grow your store as big as you want with the ability to add and sell unlimited products and services.'
			),
	},

	[ constants.FEATURE_ECOMMERCE_MARKETING ]: {
		getSlug: () => constants.FEATURE_ECOMMERCE_MARKETING,
		getTitle: () => i18n.translate( 'eCommerce marketing tools' ),
		getDescription: () =>
			i18n.translate(
				'Optimize your store for sales by adding in email and social integrations with Facebook and Mailchimp, and more.'
			),
	},

	[ constants.FEATURE_PREMIUM_CUSTOMIZABE_THEMES ]: {
		getSlug: () => constants.FEATURE_PREMIUM_CUSTOMIZABE_THEMES,
		getTitle: () => i18n.translate( 'Premium customizable starter themes' ),
		getDescription: () =>
			i18n.translate(
				'Quickly get up and running with a beautiful store theme and additional design options that you can easily make your own.'
			),
	},

	[ constants.FEATURE_ALL_BUSINESS_FEATURES ]: {
		getSlug: () => constants.FEATURE_ALL_BUSINESS_FEATURES,
		getTitle: () => i18n.translate( 'All Business features' ),
		getDescription: () =>
			i18n.translate(
				'Including the ability to upload plugins and themes, priority support, advanced monetization options, and unlimited premium themes.'
			),
	},

	[ constants.FEATURE_MEMBERSHIPS ]: {
		getSlug: () => constants.FEATURE_MEMBERSHIPS,
		getTitle: () => i18n.translate( 'Payments' ),
		getDescription: () =>
			i18n.translate( 'Accept one-time, monthly, or annual payments on your website.' ),
	},

	[ constants.FEATURE_PREMIUM_CONTENT_BLOCK ]: {
		getSlug: () => constants.FEATURE_PREMIUM_CONTENT_BLOCK,
		getTitle: () => i18n.translate( 'Subscriber-only content' ),
		getDescription: () => i18n.translate( 'Limit content to paying subscribers.' ),
	},

	[ constants.FEATURE_PLAN_SECURITY_DAILY ]: {
		getSlug: () => constants.FEATURE_PLAN_SECURITY_DAILY,
		getIcon: () => 'lock',
		getTitle: ( variation ) =>
			( {
				spp: i18n.translate( 'All Jetpack Security features' ),
			}[ variation ] || i18n.translate( 'All Security Daily features' ) ),
		isPlan: true,
	},

	[ constants.FEATURE_PLAN_SECURITY_REALTIME ]: {
		getSlug: () => constants.FEATURE_PLAN_SECURITY_REALTIME,
		getIcon: () => 'lock',
		getTitle: () =>
			i18n.translate( '{{strong}}All Security {{em}}Real{{nbh/}}time{{/em}}{{/strong}} features', {
				components: {
					em: <em />,
					strong: <strong />,
					nbh: <>&#8209;</>,
				},
				comment: '{{nbh}} represents a non breakable hyphen',
			} ),
		isPlan: true,
	},

	[ constants.FEATURE_SECURITY_REALTIME_V2 ]: {
		getSlug: () => constants.FEATURE_SECURITY_REALTIME_V2,
		getIcon: () => 'lock',
		getTitle: () =>
			i18n.translate( 'Security {{em}}Real-time{{/em}}', {
				components: {
					em: <em />,
				},
			} ),
		getDescription: () =>
			i18n.translate(
				'Includes all Jetpack security features to protect your site in real-time: backups, malware scanning, spam protection. {{link}}Learn more{{/link}}.',
				{
					components: {
						link: <ExternalLink icon href="https://jetpack.com/features/security/" />,
					},
				}
			),
	},

	[ constants.FEATURE_BACKUP_V2 ]: {
		getSlug: () => constants.FEATURE_BACKUP_V2,
		getTitle: () => i18n.translate( 'Automated WordPress backups' ),
	},

	[ constants.FEATURE_BACKUP_DAILY_V2 ]: {
		getSlug: () => constants.FEATURE_BACKUP_DAILY_V2,
		getTitle: () => i18n.translate( 'Automated daily backups (off-site)' ),
	},

	[ constants.FEATURE_BACKUP_REALTIME_V2 ]: {
		getSlug: () => constants.FEATURE_BACKUP_REALTIME_V2,
		getTitle: ( variation ) =>
			( {
				i5: i18n.translate( 'Backup (real-time, off-site)' ),
				spp: i18n.translate( 'Backup (real-time, off-site)' ),
			}[ variation ] || i18n.translate( 'Automated real-time site backups' ) ),
	},

	[ constants.FEATURE_PRODUCT_BACKUP_V2 ]: {
		getSlug: () => constants.FEATURE_PRODUCT_BACKUP_V2,
		getIcon: () => 'cloud-upload',
		getTitle: () => i18n.translate( 'Backup' ),
		getDescription: () =>
			i18n.translate(
				'Automatic backups of your entire site, with unlimited, WordPress-optimized secure storage. {{link}}Learn more{{/link}}.',
				{
					components: {
						link: <ExternalLink icon href="https://jetpack.com/upgrade/backup/" />,
					},
				}
			),
	},

	[ constants.FEATURE_PRODUCT_BACKUP_DAILY_V2 ]: {
		getSlug: () => constants.FEATURE_PRODUCT_BACKUP_DAILY_V2,
		getIcon: () => 'cloud-upload',
		getTitle: ( variation ) =>
			( {
				spp: i18n.translate( 'All Jetpack Backup features' ),
			}[ variation ] || i18n.translate( 'All Backup Daily features' ) ),
		getDescription: () =>
			i18n.translate(
				'Automatic daily backups of your entire site, with unlimited, WordPress-optimized secure storage. {{link}}Learn more{{/link}}.',
				{
					components: {
						link: <ExternalLink icon href="https://jetpack.com/upgrade/backup/" />,
					},
				}
			),
	},

	[ constants.FEATURE_PRODUCT_BACKUP_REALTIME_V2 ]: {
		getSlug: () => constants.FEATURE_PRODUCT_BACKUP_REALTIME_V2,
		getIcon: () => 'cloud-upload',
		getTitle: () => i18n.translate( 'Backup Real-time (off-site)' ),
		getDescription: () =>
			i18n.translate(
				'Real-time backups of your entire site and database with unlimited secure storage. {{link}}Learn more{{/link}}.',
				{
					components: {
						link: <ExternalLink icon href="https://jetpack.com/upgrade/backup/" />,
					},
				}
			),
	},

	[ constants.FEATURE_SCAN_V2 ]: {
		getSlug: () => constants.FEATURE_SCAN_V2,
		getTitle: () => i18n.translate( 'Automated daily scanning' ),
	},

	[ constants.FEATURE_PRODUCT_SCAN_V2 ]: {
		getSlug: () => constants.FEATURE_PRODUCT_SCAN_V2,
		getIcon: () => ( { icon: 'security', component: MaterialIcon } ),
		getTitle: () => i18n.translate( 'Scan' ),
		getDescription: () =>
			i18n.translate(
				'Automated scanning for security vulnerabilities or threats on your site. Includes instant notifications and automatic security fixes. {{link}}Learn more{{/link}}.',
				{
					components: {
						link: <ExternalLink icon href="https://jetpack.com/upgrade/scan/" />,
					},
				}
			),
	},

	/**
	 * This is a special feature that is defined in order to be able to specifically exclude it from rendering the product slide-out
	 * in Jetpack Security real-time plan only (in the alt-v2 plans grid page)
	 */
	[ constants.FEATURE_PRODUCT_SCAN_V2_NO_SLIDEOUT ]: {
		getSlug: () => constants.FEATURE_PRODUCT_SCAN_V2_NO_SLIDEOUT,
		getIcon: () => ( { icon: 'security', component: MaterialIcon } ),
		getTitle: () => i18n.translate( 'Scan' ),
		getDescription: () =>
			i18n.translate(
				'Automated scanning for security vulnerabilities or threats on your site. Includes instant notifications and automatic security fixes. {{link}}Learn more{{/link}}.',
				{
					components: {
						link: <ExternalLink icon href="https://jetpack.com/upgrade/scan/" />,
					},
				}
			),
	},

	// * Scan Daily *
	// Currently we're not distinguishing between Scan 'Daily' or 'Real-time',
	// but leaving this here because we may be implementing Scan 'Daily' and 'Real-time'
	// in the near future.
	[ constants.FEATURE_PRODUCT_SCAN_DAILY_V2 ]: {
		getSlug: () => constants.FEATURE_PRODUCT_SCAN_DAILY_V2,
		getIcon: () => ( { icon: 'security', component: MaterialIcon } ),
		getTitle: ( variation ) =>
			( {
				i5: i18n.translate( 'Scan (daily, automated)' ),
				spp: i18n.translate( 'Scan (daily, automated)' ),
			}[ variation ] ||
			i18n.translate( 'Scan {{em}}Daily{{/em}}', {
				components: {
					em: <em />,
				},
			} ) ),
		getDescription: () =>
			i18n.translate(
				'Automated daily scanning for security vulnerabilities or threats on your site. Includes instant notifications and automatic security fixes. {{link}}Learn more{{/link}}.',
				{
					components: {
						link: <ExternalLink icon href="https://jetpack.com/upgrade/scan/" />,
					},
				}
			),
	},

	// * Scan Real-time *
	// Currently we're not distinguishing between Scan 'Daily' or 'Real-time',
	// but leaving this here because we may be implementing Scan 'Daily' and 'Real-time'
	// in the near future.
	[ constants.FEATURE_PRODUCT_SCAN_REALTIME_V2 ]: {
		getSlug: () => constants.FEATURE_PRODUCT_SCAN_REALTIME_V2,
		getIcon: () => ( { icon: 'security', component: MaterialIcon } ),
		getTitle: ( variation ) =>
			( {
				i5: i18n.translate( 'Scan (real-time, automated)' ),
				spp: i18n.translate( 'Scan (real-time, automated)' ),
			}[ variation ] ||
			i18n.translate( 'Scan {{em}}Real-time{{/em}}', {
				components: {
					em: <em />,
				},
			} ) ),
		getDescription: () =>
			i18n.translate(
				'Automated real-time scanning for security vulnerabilities or threats on your site. Includes instant notifications and automatic security fixes. {{link}}Learn more{{/link}}.',
				{
					components: {
						link: <ExternalLink icon href="https://jetpack.com/upgrade/scan/" />,
					},
				}
			),
	},

	[ constants.FEATURE_ANTISPAM_V2 ]: {
		getSlug: () => constants.FEATURE_ANTISPAM_V2,
		getTitle: () => i18n.translate( 'Comment and form protection' ),
	},

	[ constants.FEATURE_PRODUCT_ANTISPAM_V2 ]: {
		getSlug: () => constants.FEATURE_PRODUCT_ANTISPAM_V2,
		getIcon: () => 'bug',
		getTitle: () => i18n.translate( 'Anti-spam' ),
		getDescription: () =>
			i18n.translate(
				'Automated spam protection for comments and forms, powered by Akismet. Save time, get more responses, and give your visitors a better experience. {{link}}Learn more{{/link}}.',
				{
					components: {
						link: <ExternalLink icon href="https://jetpack.com/upgrade/anti-spam/" />,
					},
				}
			),
	},

	[ constants.FEATURE_ACTIVITY_LOG_V2 ]: {
		getSlug: () => constants.FEATURE_ACTIVITY_LOG_V2,
		getIcon: () => 'clipboard',
		getTitle: () => i18n.translate( 'Activity log' ),
		getDescription: () =>
			i18n.translate(
				'View every change to your site. Pairs with Backup to restore your site to any earlier version. {{link}}Learn more.{{/link}}',
				{
					components: {
						link: <ExternalLink icon href="https://jetpack.com/features/security/activity-log/" />,
					},
				}
			),
	},

	[ constants.FEATURE_ACTIVITY_LOG_30_DAYS_V2 ]: {
		getSlug: () => constants.FEATURE_ACTIVITY_LOG_30_DAYS_V2,
		getIcon: () => 'clipboard',
		getTitle: () => i18n.translate( 'Activity log: 30-day archive' ),
		getDescription: () =>
			i18n.translate(
				'View every change to your site in the last 30 days. Pairs with Backup to restore your site to any earlier version. {{link}}Learn more.{{/link}}',
				{
					components: {
						link: <ExternalLink icon href="https://jetpack.com/features/security/activity-log/" />,
					},
				}
			),
	},

	[ constants.FEATURE_ACTIVITY_LOG_1_YEAR_V2 ]: {
		getSlug: () => constants.FEATURE_ACTIVITY_LOG_1_YEAR_V2,
		getIcon: () => 'clipboard',
		getTitle: () => i18n.translate( 'Activity log: 1-year archive' ),
		getDescription: () =>
			i18n.translate(
				'View every change to your site in the last year. Pairs with Backup to restore your site to any earlier version. {{link}}Learn more.{{/link}}',
				{
					components: {
						link: <ExternalLink icon href="https://jetpack.com/features/security/activity-log/" />,
					},
				}
			),
	},

	[ constants.FEATURE_SEARCH_V2 ]: {
		getSlug: () => constants.FEATURE_SEARCH_V2,
		getTitle: () => i18n.translate( 'Instant search and indexing' ),
	},

	[ constants.FEATURE_PRODUCT_SEARCH_V2 ]: {
		getSlug: () => constants.FEATURE_PRODUCT_SEARCH_V2,
		getTitle: () => i18n.translate( 'Site Search: up to 100k records' ),

		getDescription: () =>
			i18n.translate(
				'Help your site visitors find answers instantly so they keep reading and buying. Powerful filtering and customization options. {{link}}Learn more.{{/link}}',
				{
					components: {
						link: <ExternalLink icon href="https://jetpack.com/upgrade/search/" />,
					},
				}
			),
	},

	[ constants.FEATURE_VIDEO_HOSTING_V2 ]: {
		getSlug: () => constants.FEATURE_VIDEO_HOSTING_V2,
		getTitle: () => i18n.translate( 'Unlimited video hosting' ),
		getDescription: () =>
			i18n.translate(
				'Easy video uploads through an unbranded, customizable video player, enhanced with rich stats and unlimited storage space. {{link}}Learn more{{/link}}.',
				{
					components: {
						link: <ExternalLink icon href="https://jetpack.com/features/writing/video-hosting/" />,
					},
				}
			),
	},

	[ constants.FEATURE_CRM_V2 ]: {
		getSlug: () => constants.FEATURE_CRM_V2,
		getTitle: () => i18n.translate( 'CRM: Entrepreneur bundle' ),
		getDescription: () =>
			i18n.translate(
				'The most simple and powerful WordPress CRM. Improve customer relationships and increase profits. {{link}}Learn more{{/link}}.',
				{
					components: {
						link: <ExternalLink icon href="https://jetpackcrm.com" />,
					},
				}
			),
	},

	[ constants.FEATURE_CRM_LEADS_AND_FUNNEL ]: {
		getSlug: () => constants.FEATURE_CRM_LEADS_AND_FUNNEL,
		getTitle: () => i18n.translate( 'Easily view leads and sales funnel' ),
	},

	[ constants.FEATURE_CRM_PROPOSALS_AND_INVOICES ]: {
		getSlug: () => constants.FEATURE_CRM_PROPOSALS_AND_INVOICES,
		getTitle: () => i18n.translate( 'Create proposals and invoices' ),
	},

	[ constants.FEATURE_CRM_TRACK_TRANSACTIONS ]: {
		getSlug: () => constants.FEATURE_CRM_TRACK_TRANSACTIONS,
		getTitle: () => i18n.translate( 'Track transactions' ),
	},

	[ constants.FEATURE_CRM_NO_CONTACT_LIMITS ]: {
		getSlug: () => constants.FEATURE_CRM_NO_CONTACT_LIMITS,
		getTitle: () => i18n.translate( 'No contact limits' ),
	},

	[ constants.FEATURE_SOCIAL_MEDIA_POSTING_V2 ]: {
		getSlug: () => constants.FEATURE_SOCIAL_MEDIA_POSTING_V2,
		getTitle: () => i18n.translate( 'Scheduled social media posting' ),
		getDescription: () =>
			i18n.translate(
				'Automate and schedule your social media content on Facebook, Instagram, Twitter, LinkedIn, and Tumblr. {{link}}Learn more.{{/link}}',
				{
					components: {
						link: (
							<ExternalLink
								icon
								href="https://jetpack.com/features/traffic/automatic-publishing/"
							/>
						),
					},
				}
			),
	},

	[ constants.FEATURE_COLLECT_PAYMENTS_V2 ]: {
		getSlug: () => constants.FEATURE_COLLECT_PAYMENTS_V2,
		getTitle: () => i18n.translate( 'Collect payments' ),
		getDescription: () =>
			i18n.translate(
				'Accept payments from credit or debit cards via Stripe. Sell products, collect donations, and set up recurring payments for subscriptions or memberships. {{link}}Learn more{{/link}}.',
				{
					components: {
						link: (
							<ExternalLink
								icon
								href="https://jetpack.com/support/jetpack-blocks/payments-block/"
							/>
						),
					},
				}
			),
	},

	[ constants.FEATURE_SITE_MONETIZATION_V2 ]: {
		getSlug: () => constants.FEATURE_SITE_MONETIZATION_V2,
		getTitle: () => i18n.translate( 'Site monetization' ),
		getDescription: () =>
			i18n.translate(
				'Earn money on your site by displaying ads from the WordPress.com ad network. {{link}}Learn more.{{/link}}',
				{
					components: {
						link: <ExternalLink icon href="https://jetpack.com/features/traffic/ads/" />,
					},
				}
			),
	},

	[ constants.FEATURE_PREMIUM_THEMES_V2 ]: {
		getSlug: () => constants.FEATURE_PREMIUM_THEMES_V2,
		getTitle: () => i18n.translate( 'Unlimited premium themes' ),
		getDescription: () =>
			i18n.translate(
				'Unlimited access to all of our advanced premium themes, including designs specifically tailored for businesses. {{link}}Learn more{{/link}}.',
				{
					components: {
						link: <ExternalLink icon href="https://jetpack.com/features/design/themes/" />,
					},
				}
			),
	},

<<<<<<< HEAD
	[ constants.FEATURE_WPCOM_PREMIUM_THEMES ]: {
		getSlug: () => constants.FEATURE_WPCOM_PREMIUM_THEMES,
		getTitle: () => i18n.translate( 'Premium themes' ),
		getDescription: () => {},
	},

	[ constants.FEATURE_PRIORITY_SUPPORT_V2 ]: {
		getSlug: () => constants.FEATURE_PRIORITY_SUPPORT_V2,
		getTitle: () => i18n.translate( 'Priority support' ),
		getDescription: () =>
			i18n.translate(
				'Get fast WordPress support from the WordPress experts. {{link}}Learn more{{/link}}.',
				{
					components: {
						link: (
							<ExternalLink
								icon
								href="https://jetpack.com/features/security/expert-priority-support/"
							/>
						),
					},
				}
			),
	},

=======
>>>>>>> a9eff6bf
	[ constants.FEATURE_SECURE_STORAGE_V2 ]: {
		getSlug: () => constants.FEATURE_SECURE_STORAGE_V2,
		getTitle: () => i18n.translate( 'Unlimited site storage' ),
	},

	[ constants.FEATURE_ONE_CLICK_RESTORE_V2 ]: {
		getSlug: () => constants.FEATURE_ONE_CLICK_RESTORE_V2,
		getTitle: ( variation ) =>
			( {
				i5: i18n.translate( 'One-click restores' ),
				spp: i18n.translate( 'One-click restores' ),
			}[ variation ] || i18n.translate( 'One-click restores from desktop or mobile' ) ),
	},

	[ constants.FEATURE_ONE_CLICK_FIX_V2 ]: {
		getSlug: () => constants.FEATURE_ONE_CLICK_FIX_V2,
		getTitle: () => i18n.translate( 'One-click fixes for most issues' ),
	},

	[ constants.FEATURE_INSTANT_EMAIL_V2 ]: {
		getSlug: () => constants.FEATURE_INSTANT_EMAIL_V2,
		getTitle: () => i18n.translate( 'Instant email notifications' ),
	},

	[ constants.FEATURE_AKISMET_V2 ]: {
		getSlug: () => constants.FEATURE_AKISMET_V2,
		getTitle: () => i18n.translate( 'Powered by Akismet' ),
	},

	[ constants.FEATURE_SPAM_BLOCK_V2 ]: {
		getSlug: () => constants.FEATURE_SPAM_BLOCK_V2,
		getTitle: () => i18n.translate( 'Block spam without CAPTCHAs' ),
	},

	[ constants.FEATURE_ADVANCED_STATS_V2 ]: {
		getSlug: () => constants.FEATURE_ADVANCED_STATS_V2,
		getTitle: () => i18n.translate( 'Advanced stats' ),
	},

	[ constants.FEATURE_FILTERING_V2 ]: {
		getSlug: () => constants.FEATURE_FILTERING_V2,
		getTitle: () => i18n.translate( 'Powerful filtering' ),
	},

	[ constants.FEATURE_LANGUAGE_SUPPORT_V2 ]: {
		getSlug: () => constants.FEATURE_LANGUAGE_SUPPORT_V2,
		getTitle: () => i18n.translate( 'Supports 29 languages' ),
	},

	[ constants.FEATURE_SPELLING_CORRECTION_V2 ]: {
		getSlug: () => constants.FEATURE_SPELLING_CORRECTION_V2,
		getTitle: () => i18n.translate( 'Spelling correction' ),
	},

	[ constants.FEATURE_P2_3GB_STORAGE ]: {
		getSlug: () => constants.FEATURE_P2_3GB_STORAGE,
		getTitle: () =>
			i18n.translate( '{{strong}}3GB{{/strong}} storage space', {
				components: {
					strong: <strong />,
				},
			} ),
		getDescription: () =>
			i18n.translate( 'Upload images and documents and share them with your team.' ),
	},

	[ constants.FEATURE_P2_UNLIMITED_USERS ]: {
		getSlug: () => constants.FEATURE_P2_UNLIMITED_USERS,
		getTitle: () => i18n.translate( 'Unlimited users' ),
		getDescription: () => i18n.translate( 'Invite as many people as you need to your P2.' ),
	},

	[ constants.FEATURE_P2_UNLIMITED_POSTS_PAGES ]: {
		getSlug: () => constants.FEATURE_P2_UNLIMITED_POSTS_PAGES,
		getTitle: () => i18n.translate( 'Unlimited posts and pages' ),
		getDescription: () =>
			i18n.translate( 'Communicate as often as you want, with full access to your archive.' ),
	},

	[ constants.FEATURE_P2_SIMPLE_SEARCH ]: {
		getSlug: () => constants.FEATURE_P2_SIMPLE_SEARCH,
		getTitle: () => i18n.translate( 'Simple search' ),
		getDescription: () => i18n.translate( 'Easily find what you’re looking for.' ),
	},

	[ constants.FEATURE_P2_CUSTOMIZATION_OPTIONS ]: {
		getSlug: () => constants.FEATURE_P2_CUSTOMIZATION_OPTIONS,
		getTitle: () => i18n.translate( 'Customization options' ),
		getDescription: () =>
			i18n.translate( 'Make your team feel at home with some easy customization options.' ),
	},

	[ constants.FEATURE_P2_13GB_STORAGE ]: {
		getSlug: () => constants.FEATURE_P2_13GB_STORAGE,
		getTitle: () =>
			i18n.translate( '{{strong}}13GB{{/strong}} storage space', {
				components: {
					strong: <strong />,
				},
			} ),
		getDescription: () => i18n.translate( 'Upload more files to your P2.' ),
	},

	[ constants.FEATURE_P2_ADVANCED_SEARCH ]: {
		getSlug: () => constants.FEATURE_P2_ADVANCED_SEARCH,
		getTitle: () => i18n.translate( 'Advanced search' ),
		getDescription: () =>
			i18n.translate(
				'A faster and more powerful search engine to make finding what you’re looking for easier.'
			),
	},

	[ constants.FEATURE_P2_VIDEO_SHARING ]: {
		getSlug: () => constants.FEATURE_P2_VIDEO_SHARING,
		getTitle: () => i18n.translate( 'Easy video sharing' ),
		getDescription: () =>
			i18n.translate(
				'Upload videos directly to your P2 for your team to see, without depending on external services.'
			),
	},

	[ constants.FEATURE_P2_MORE_FILE_TYPES ]: {
		getSlug: () => constants.FEATURE_P2_MORE_FILE_TYPES,
		getTitle: () => i18n.translate( 'More file types' ),
		getDescription: () => i18n.translate( 'Upload videos, audio, .zip and .key files.' ),
	},

	[ constants.FEATURE_P2_PRIORITY_CHAT_EMAIL_SUPPORT ]: {
		getSlug: () => constants.FEATURE_P2_PRIORITY_CHAT_EMAIL_SUPPORT,
		getTitle: () => i18n.translate( 'Priority customer support' ),
		getDescription: () =>
			i18n.translate(
				'Live chat is available 24 hours a day from Monday through Friday. You can also email us any day of the week for personalized support.'
			),
	},

	[ constants.FEATURE_P2_ACTIVITY_OVERVIEW ]: {
		getSlug: () => constants.FEATURE_P2_ACTIVITY_OVERVIEW,
		getTitle: () => i18n.translate( 'Activity overview panel' ),
		getDescription: () =>
			i18n.translate( 'A complete record of everything that happens on your P2.' ),
	},

	[ constants.FEATURE_P2_CUSTOM_DOMAIN ]: {
		getSlug: () => constants.FEATURE_P2_CUSTOM_DOMAIN,
		getTitle: () => i18n.translate( 'Custom domain' ),
		getDescription: () => i18n.translate( 'Make your P2 more memorable using your own domain.' ),
	},

	[ constants.FEATURE_HOSTING ]: {
		getSlug: () => constants.FEATURE_HOSTING,
		getTitle: () => i18n.translate( 'Best-in-class hosting' ),
		getDescription: () => {},
	},

	[ constants.FEATURE_SFTP_DATABASE ]: {
		getSlug: () => constants.FEATURE_SFTP_DATABASE,
		getTitle: () => i18n.translate( 'SFTP (SSH File Transfer Protocol) and Database Access' ),
		getDescription: () => {},
	},

	[ constants.PREMIUM_DESIGN_FOR_STORES ]: {
		getSlug: () => constants.PREMIUM_DESIGN_FOR_STORES,
		getTitle: () => i18n.translate( 'Premium design options customized for online stores' ),
		getDescription: () => {},
	},
};

export const getPlanFeaturesObject = ( planFeaturesList ) => {
	return planFeaturesList.map( ( featuresConst ) => FEATURES_LIST[ featuresConst ] );
};

export function getValidFeatureKeys() {
	return Object.keys( FEATURES_LIST );
}

export function isValidFeatureKey( feature ) {
	return !! FEATURES_LIST[ feature ];
}

export function getFeatureByKey( feature ) {
	return FEATURES_LIST[ feature ];
}

export function getFeatureCategoryByKey( category ) {
	return FEATURE_CATEGORIES[ category ];
}

export function getFeatureTitle( feature ) {
	return invoke( FEATURES_LIST, [ feature, 'getTitle' ] );
}<|MERGE_RESOLUTION|>--- conflicted
+++ resolved
@@ -1456,34 +1456,6 @@
 			),
 	},
 
-<<<<<<< HEAD
-	[ constants.FEATURE_WPCOM_PREMIUM_THEMES ]: {
-		getSlug: () => constants.FEATURE_WPCOM_PREMIUM_THEMES,
-		getTitle: () => i18n.translate( 'Premium themes' ),
-		getDescription: () => {},
-	},
-
-	[ constants.FEATURE_PRIORITY_SUPPORT_V2 ]: {
-		getSlug: () => constants.FEATURE_PRIORITY_SUPPORT_V2,
-		getTitle: () => i18n.translate( 'Priority support' ),
-		getDescription: () =>
-			i18n.translate(
-				'Get fast WordPress support from the WordPress experts. {{link}}Learn more{{/link}}.',
-				{
-					components: {
-						link: (
-							<ExternalLink
-								icon
-								href="https://jetpack.com/features/security/expert-priority-support/"
-							/>
-						),
-					},
-				}
-			),
-	},
-
-=======
->>>>>>> a9eff6bf
 	[ constants.FEATURE_SECURE_STORAGE_V2 ]: {
 		getSlug: () => constants.FEATURE_SECURE_STORAGE_V2,
 		getTitle: () => i18n.translate( 'Unlimited site storage' ),
