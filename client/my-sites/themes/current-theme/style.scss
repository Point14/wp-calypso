--- conflicted
+++ resolved
@@ -141,13 +141,8 @@
 		@include long-content-fade( $size: 10% );
 	}
 
-<<<<<<< HEAD
-	.current-theme__button:not( .disabled ):hover &:after {
+	.current-theme__button:not( .disabled ):hover &::after {
 		@include long-content-fade( $color: var( --color-themes-active-text-rgb ), $size: 10% );
-=======
-	.current-theme__button:not( .disabled ):hover &::after {
-		@include long-content-fade( $size: 10% );
->>>>>>> f890d857
 	}
 }
 
