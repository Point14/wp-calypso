--- conflicted
+++ resolved
@@ -2,6 +2,7 @@
  * External dependencies
  */
 import classNames from 'classnames';
+import page from 'page';
 import PropTypes from 'prop-types';
 import React, { Component } from 'react';
 import ReactDOM from 'react-dom';
@@ -13,10 +14,7 @@
  * Internal dependencies
  */
 import Notice from 'calypso/components/notice';
-<<<<<<< HEAD
 import PlanFeaturesComparisonActions from './actions';
-=======
->>>>>>> 12294852
 import PlanFeaturesComparisonHeader from './header';
 import QueryActivePromotions from 'calypso/components/data/query-active-promotions';
 import { abtest } from 'calypso/lib/abtest';
@@ -46,6 +44,8 @@
 	isWpComBusinessPlan,
 	findPlansKeys,
 	getPlan as getPlanFromKey,
+	getPlanClass,
+	isFreePlan,
 } from 'calypso/lib/plans';
 import {
 	getPlanDiscountedRawPrice,
@@ -78,6 +78,7 @@
 	TYPE_FREE,
 } from 'calypso/lib/plans/constants';
 import { getPlanFeaturesObject } from 'calypso/lib/plans/features-list';
+import { getManagePurchaseUrlFor } from 'calypso/my-sites/purchases/paths';
 
 /**
  * Style dependencies
@@ -111,14 +112,7 @@
 								</caption>
 								<tbody>
 									<tr>{ this.renderPlanHeaders() }</tr>
-<<<<<<< HEAD
-									{ /* { ! withScroll && planDescriptions } */ }
 									<tr>{ this.renderTopButtons() }</tr>
-									{ /* { withScroll && planDescriptions } */ }
-									{ /* { this.renderPlanFeatureRows() } */ }
-									{ /* { ! withScroll && ! isInSignup && bottomButtons } */ }
-=======
->>>>>>> 12294852
 								</tbody>
 							</table>
 						</div>
@@ -267,35 +261,6 @@
 		} );
 	}
 
-<<<<<<< HEAD
-	renderPlanDescriptions() {
-		const { planProperties, withScroll } = this.props;
-
-		return map( planProperties, ( properties ) => {
-			const { planName, planConstantObj, isPlaceholder } = properties;
-
-			const classes = classNames( 'plan-features-comparison__table-item', {
-				'is-placeholder': isPlaceholder,
-				'is-description': withScroll,
-			} );
-
-			let description = null;
-			if ( withScroll ) {
-				description = planConstantObj.getShortDescription( abtest );
-			} else {
-				description = planConstantObj.getDescription( abtest );
-			}
-
-			return (
-				<td key={ planName } className={ classes }>
-					{ isPlaceholder ? <SpinnerLine /> : null }
-
-					<p className="plan-features-comparison__description">{ description }</p>
-				</td>
-			);
-		} );
-	}
-
 	handleUpgradeClick( singlePlanProperties ) {
 		const { isInSignup, onUpgradeClick: ownPropsOnUpgradeClick, redirectTo } = this.props;
 
@@ -402,165 +367,6 @@
 		} );
 	}
 
-	getLongestFeaturesList() {
-		const { planProperties } = this.props;
-
-		return reduce(
-			planProperties,
-			( longest, properties ) => {
-				const currentFeatures = Object.keys( properties.features );
-				return currentFeatures.length > longest.length ? currentFeatures : longest;
-			},
-			[]
-		);
-	}
-
-	renderPlanFeatureRows() {
-		const longestFeatures = this.getLongestFeaturesList();
-		return map( longestFeatures, ( featureKey, rowIndex ) => {
-			return (
-				<tr key={ rowIndex } className="plan-features-comparison__row">
-					{ this.renderPlanFeatureColumns( rowIndex ) }
-				</tr>
-			);
-		} );
-	}
-
-	renderAnnualPlansFeatureNotice( feature ) {
-		const { translate, isInSignup } = this.props;
-
-		if ( ! isInSignup || ! feature.availableOnlyForAnnualPlans ) {
-			return null;
-		}
-
-		return (
-			<span className="plan-features-comparison__item-annual-plan">
-				{ translate( 'Included with annual plans' ) }
-			</span>
-		);
-	}
-
-	renderFeatureItem( feature, index ) {
-		const description = feature.getDescription
-			? feature.getDescription( abtest, this.props.domainName )
-			: null;
-		const classes = classNames( 'plan-features-comparison__item-info', {
-			'is-annual-plan-feature': feature.availableOnlyForAnnualPlans,
-			'is-available': feature.availableForCurrentPlan,
-		} );
-
-		return (
-			<PlanFeaturesItem
-				key={ index }
-				description={ description }
-				hideInfoPopover={ feature.hideInfoPopover }
-				hideGridicon={ this.props.isReskinned ? false : this.props.withScroll }
-			>
-				<span className={ classes }>
-					{ this.renderAnnualPlansFeatureNotice( feature ) }
-					<span className="plan-features-comparison__item-title">{ feature.getTitle() }</span>
-				</span>
-			</PlanFeaturesItem>
-		);
-	}
-
-	renderPlanFeatureColumns( rowIndex ) {
-		const { planProperties, selectedFeature, withScroll } = this.props;
-
-		return map( planProperties, ( properties ) => {
-			const { features, planName } = properties;
-
-			const featureKeys = Object.keys( features );
-			const key = featureKeys[ rowIndex ];
-			const currentFeature = features[ key ];
-
-			const classes = classNames(
-				'plan-features-comparison__table-item',
-				getPlanClass( planName ),
-				{
-					'has-partial-border': ! withScroll && rowIndex + 1 < featureKeys.length,
-					'is-last-feature': rowIndex + 1 === featureKeys.length,
-					'is-highlighted':
-						selectedFeature && currentFeature && selectedFeature === currentFeature.getSlug(),
-				}
-			);
-
-			return currentFeature ? (
-				<td key={ `${ planName }-${ key }` } className={ classes }>
-					{ this.renderFeatureItem( currentFeature ) }
-				</td>
-			) : (
-				<td key={ `${ planName }-none` } className="plan-features-comparison__table-item" />
-			);
-		} );
-	}
-
-	renderBottomButtons() {
-		const {
-			canPurchase,
-			disableBloggerPlanWithNonBlogDomain,
-			isInSignup,
-			isLandingPage,
-			isLaunchPage,
-			planProperties,
-			selectedPlan,
-			selectedSiteSlug,
-			purchaseId,
-		} = this.props;
-
-		return map( planProperties, ( properties ) => {
-			let { availableForPurchase } = properties;
-			const {
-				current,
-				planName,
-				primaryUpgrade,
-				isPlaceholder,
-				planConstantObj,
-				popular,
-			} = properties;
-			const classes = classNames(
-				'plan-features-comparison__table-item',
-				'has-border-bottom',
-				'is-bottom-buttons'
-			);
-
-			if ( disableBloggerPlanWithNonBlogDomain || this.props.nonDotBlogDomains.length > 0 ) {
-				if ( planMatches( planName, { type: TYPE_BLOGGER } ) ) {
-					availableForPurchase = false;
-				}
-			}
-
-			return (
-				<td key={ planName } className={ classes }>
-					<PlanFeaturesActions
-						availableForPurchase={ availableForPurchase }
-						canPurchase={ canPurchase }
-						className={ getPlanClass( planName ) }
-						current={ current }
-						freePlan={ isFreePlan( planName ) }
-						isInSignup={ isInSignup }
-						isLandingPage={ isLandingPage }
-						isLaunchPage={ isLaunchPage }
-						isPlaceholder={ isPlaceholder }
-						isPopular={ popular }
-						manageHref={
-							purchaseId
-								? getManagePurchaseUrlFor( selectedSiteSlug, purchaseId )
-								: `/plans/my-plan/${ selectedSiteSlug }`
-						}
-						planName={ planConstantObj.getTitle() }
-						planType={ planName }
-						primaryUpgrade={ primaryUpgrade }
-						onUpgradeClick={ () => this.handleUpgradeClick( properties ) }
-						selectedPlan={ selectedPlan }
-					/>
-				</td>
-			);
-		} );
-	}
-
-=======
->>>>>>> 12294852
 	UNSAFE_componentWillMount() {
 		this.props.recordTracksEvent( 'calypso_wp_plans_test_view' );
 		retargetViewPlans();
