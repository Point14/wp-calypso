--- conflicted
+++ resolved
@@ -92,7 +92,6 @@
 			width: 40px !important;
 			height: 40px !important;
 			border-radius: 2px;
-<<<<<<< HEAD
 		}
 
 		.site-icon {
@@ -101,8 +100,6 @@
 			height: 40px !important;
 			background: pink;
 			border-radius: 2px;
-=======
->>>>>>> 486b5bbf
 		}
 
 		.sidebar__heading,
