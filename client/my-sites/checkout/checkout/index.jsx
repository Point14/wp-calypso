--- conflicted
+++ resolved
@@ -792,13 +792,9 @@
 		const availableTerms = findPlansKeys( {
 			group: chosenPlan.group,
 			type: chosenPlan.type,
-<<<<<<< HEAD
 		} ).filter(
-			planSlug => ! currentPlanSlug || getPlan( planSlug ).availableFor( currentPlanSlug )
+			( planSlug ) => ! currentPlanSlug || getPlan( planSlug ).availableFor( currentPlanSlug )
 		);
-=======
-		} ).filter( ( planSlug ) => getPlan( planSlug ).availableFor( currentPlanSlug ) );
->>>>>>> a11c0cab
 
 		if ( availableTerms.length < 2 ) {
 			return false;
