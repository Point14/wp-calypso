/** @format */

/**
 * External dependencies
 */
import { get, find, map } from 'lodash';
import debugFactory from 'debug';

/**
 * Internal dependencies
 */
import stepsConfig from 'signup/config/steps-pure';
import flows from 'signup/config/flows-pure';
import {
	SIGNUP_COMPLETE_RESET,
	SIGNUP_PROGRESS_COMPLETE_STEP,
	SIGNUP_PROGRESS_INVALIDATE_STEP,
	SIGNUP_PROGRESS_PROCESS_STEP,
	SIGNUP_PROGRESS_REMOVE_UNNEEDED_STEPS,
	SIGNUP_PROGRESS_SAVE_STEP,
	SIGNUP_PROGRESS_SET,
	SIGNUP_PROGRESS_SUBMIT_STEP,
} from 'state/action-types';
import { createReducer } from 'state/utils';
import { schema } from './schema';
import userFactory from 'lib/user';

const debug = debugFactory( 'calypso:state:signup:progress:reducer' );

//
// Action handlers
//
function overwriteSteps( state, { steps = [] } ) {
	// When called without action.steps, this is basically a state reset function.
	return Array.isArray( steps ) ? steps : [];
}

function completeStep( state, { step } ) {
	return updateStep( state, { ...step, status: 'completed' } );
}

function invalidateStep( state, { step, errors } ) {
	const newStep = { ...step, errors, status: 'invalid' };
	if ( find( state, { stepName: newStep.stepName } ) ) {
		return updateStep( state, newStep );
	}
	return addStep( state, newStep );
}

function processStep( state, { step } ) {
	return updateStep( state, { ...step, status: 'processing' } );
}

function removeUnneededSteps( state, { flowName, inImprovedOnboardingTest } ) {
	let flowSteps = [];
	const user = userFactory();

<<<<<<< HEAD
	if ( inImprovedOnboardingTest && 'ecommerce' === flowName ) {
		flowName = 'ecommerce-onboarding';
	}

=======
>>>>>>> 4e110d42
	flowSteps = get( flows, `${ flowName }.steps`, [] );

	if ( user && user.get() ) {
		flowSteps = flowSteps.filter( item => item !== 'user' );
	}

	return state.filter(
		( step, index ) =>
			flowSteps.includes( step.stepName ) && index === flowSteps.indexOf( step.stepName )
	);
}

function saveStep( state, { step } ) {
	if ( find( state, { stepName: step.stepName } ) ) {
		return updateStep( state, step );
	}

	return addStep( state, { ...step, status: 'in-progress' } );
}

function submitStep( state, { step } ) {
	const stepHasApiRequestFunction = get( stepsConfig, `${ step.stepName }.apiRequestFunction` );
	const status = stepHasApiRequestFunction ? 'pending' : 'completed';

	if ( find( state, { stepName: step.stepName } ) ) {
		return updateStep( state, { ...step, status } );
	}

	return addStep( state, { ...step, status } );
}

//
// Helper Functions
//
function addStep( state, step ) {
	debug( `Adding step ${ step.stepName }` );
	return [ ...state, step ];
}

function updateStep( state, newStep ) {
	debug( `Updating step ${ newStep.stepName }` );
	return map( state, function( step ) {
		if ( step.stepName === newStep.stepName ) {
			const { status } = newStep;
			if ( status === 'pending' || status === 'completed' ) {
				// This can only happen when submitting a step
				//
				// Steps that are resubmitted may decide to omit the
				// `processingMessage` or `wasSkipped` status of a step if e.g.
				// the user goes back and chooses to not skip a step. If a step
				// is submitted without these, we explicitly remove them from
				// the step data.
				const { processingMessage, wasSkipped, ...commonStepArgs } = step;
				return { ...commonStepArgs, ...newStep };
			}

			return { ...step, ...newStep };
		}

		return step;
	} );
}

//
// Reducer export
//
export default createReducer(
	[],
	{
		[ SIGNUP_COMPLETE_RESET ]: overwriteSteps,
		[ SIGNUP_PROGRESS_COMPLETE_STEP ]: completeStep,
		[ SIGNUP_PROGRESS_INVALIDATE_STEP ]: invalidateStep,
		[ SIGNUP_PROGRESS_PROCESS_STEP ]: processStep,
		[ SIGNUP_PROGRESS_REMOVE_UNNEEDED_STEPS ]: removeUnneededSteps,
		[ SIGNUP_PROGRESS_SAVE_STEP ]: saveStep,
		[ SIGNUP_PROGRESS_SET ]: overwriteSteps,
		[ SIGNUP_PROGRESS_SUBMIT_STEP ]: submitStep,
	},
	schema
);<|MERGE_RESOLUTION|>--- conflicted
+++ resolved
@@ -55,13 +55,6 @@
 	let flowSteps = [];
 	const user = userFactory();
 
-<<<<<<< HEAD
-	if ( inImprovedOnboardingTest && 'ecommerce' === flowName ) {
-		flowName = 'ecommerce-onboarding';
-	}
-
-=======
->>>>>>> 4e110d42
 	flowSteps = get( flows, `${ flowName }.steps`, [] );
 
 	if ( user && user.get() ) {
