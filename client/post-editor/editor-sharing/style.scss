--- conflicted
+++ resolved
@@ -27,15 +27,9 @@
 	user-select: none;
 }
 
-<<<<<<< HEAD
-input[type="text"].editor-sharing__shortlink-field {
+input[type='text'].editor-sharing__shortlink-field {
 	background: var( --color-neutral-0 );
 	color: var( --color-neutral-700 );
-=======
-input[type='text'].editor-sharing__shortlink-field {
-	background: $gray-lighten-30;
-	color: $gray-dark;
->>>>>>> f890d857
 	flex-grow: 1;
 	font-size: 12px;
 	width: 100%;
