--- conflicted
+++ resolved
@@ -9,11 +9,8 @@
  * Internal dependencies
  */
 import { FLOW_ID } from '../../constants';
-<<<<<<< HEAD
+import { StepNameType } from '../../path';
 import { ErrorParameters, OnboardingCompleteParameters } from './types';
-=======
-import { StepNameType } from '../../path';
->>>>>>> cdf061b0
 
 /**
  * Make tracks call with embedded flow.
