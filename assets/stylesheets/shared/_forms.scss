--- conflicted
+++ resolved
@@ -72,13 +72,8 @@
 input[type='checkbox'] {
 	border-radius: 2px;
 
-<<<<<<< HEAD
-	&:checked:before {
+	&:checked::before {
 		content: url( '/calypso/images/checkbox-icons/checkmark-primary.svg' );
-=======
-	&:checked::before {
-		content: url( '/calypso/images/checkbox-icons/checkmark.svg' );
->>>>>>> f890d857
 		width: 12px;
 		height: 12px;
 		margin: 1px auto;
@@ -110,13 +105,8 @@
 		animation: grow 0.2s ease-in-out;
 	}
 
-<<<<<<< HEAD
-	&:disabled:checked:before {
+	&:disabled:checked::before {
 		background: var( --color-neutral-0 );
-=======
-	&:disabled:checked::before {
-		background: $gray-lighten-30;
->>>>>>> f890d857
 	}
 }
 
